<<<<<<< HEAD
use std::convert::AsMut;
=======
use super::{MessageCodec, MethodCall, MethodCallResult, MethodCodec, Value};

>>>>>>> d775278d
use std::{collections::HashMap, slice};

use log::error;

use super::{MethodCall, MethodCallResult, MethodCodec, Value};

const VALUE_NULL: u8 = 0;
const VALUE_TRUE: u8 = 1;
const VALUE_FALSE: u8 = 2;
const VALUE_INT32: u8 = 3;
const VALUE_INT64: u8 = 4;
const VALUE_LARGEINT: u8 = 5;
const VALUE_FLOAT64: u8 = 6;
const VALUE_STRING: u8 = 7;
const VALUE_UINT8LIST: u8 = 8;
const VALUE_INT32LIST: u8 = 9;
const VALUE_INT64LIST: u8 = 10;
const VALUE_FLOAT64LIST: u8 = 11;
const VALUE_LIST: u8 = 12;
const VALUE_MAP: u8 = 13;

#[derive(Debug)]
enum DecodeError {
    Invalid,
    Ended,
}

pub struct StandardMethodCodec;

pub const CODEC: StandardMethodCodec = StandardMethodCodec {};

impl StandardMethodCodec {
    fn read_value(reader: &mut Reader) -> Result<Value, DecodeError> {
        if reader.ended() {
            return Err(DecodeError::Ended);
        }

        let t = reader.read_u8();
        Ok(match t {
            VALUE_NULL => Value::Null,
            VALUE_FALSE => Value::Boolean(false),
            VALUE_TRUE => Value::Boolean(true),
            VALUE_INT32 => Value::I32(reader.read_i32()),
            VALUE_INT64 => Value::I64(reader.read_i64()),
            VALUE_LARGEINT => panic!("Not implemented"),
            VALUE_FLOAT64 => {
                reader.align_to(8);
                Value::F64(reader.read_f64())
            }
            VALUE_STRING => {
                let len = reader.read_size();
                Value::String(reader.read_string(len))
            }
            VALUE_UINT8LIST => {
                let len = reader.read_size();
                Value::U8List(reader.read_u8_list(len))
            }
            VALUE_INT32LIST => {
                let len = reader.read_size();
                Value::I32List(reader.read_i32_list(len))
            }
            VALUE_INT64LIST => {
                let len = reader.read_size();
                Value::I64List(reader.read_i64_list(len))
            }
            VALUE_FLOAT64LIST => {
                let len = reader.read_size();
                Value::F64List(reader.read_f64_list(len))
            }
            VALUE_LIST => {
                let len = reader.read_size();
                let mut list = Vec::new();
                for _ in 0..len {
                    if let Ok(e) = Self::read_value(reader) {
                        list.push(e);
                    } else {
                        return Err(DecodeError::Invalid);
                    }
                }
                Value::List(list)
            }
            VALUE_MAP => {
                let len = reader.read_size();
                let mut map = HashMap::new();
                for _ in 0..len {
                    let k = Self::read_value(reader);
                    let v = Self::read_value(reader);
                    if k.is_err() || v.is_err() {
                        return Err(DecodeError::Invalid);
                    }
                    let k = k.unwrap();
                    let v = v.unwrap();
                    if let Value::String(k) = k {
                        map.insert(k, v);
                    } else {
                        return Err(DecodeError::Invalid);
                    }
                }
                Value::Map(map)
            }
            _ => Value::Null,
        })
    }
    fn write_string(writer: &mut Writer, s: &str) {
        writer.write_u8(VALUE_STRING);
        writer.write_size(s.len());
        writer.write_string(s);
    }
    fn write_value(writer: &mut Writer, v: &Value) {
        match v {
            Value::Null => {
                writer.write_u8(VALUE_NULL);
            }
            Value::Boolean(v) => {
                writer.write_u8(if *v { VALUE_TRUE } else { VALUE_FALSE });
            }
            Value::I32(n) => {
                writer.write_u8(VALUE_INT32);
                writer.write_i32(*n);
            }
            Value::I64(n) => {
                writer.write_u8(VALUE_INT64);
                writer.write_i64(*n);
            }
            Value::F64(n) => {
                writer.write_u8(VALUE_FLOAT64);
                writer.align_to(8);
                writer.write_f64(*n);
            }
            Value::String(s) => {
                Self::write_string(writer, s);
            }
            Value::U8List(list) => {
                writer.write_u8(VALUE_UINT8LIST);
                writer.write_size(list.len());
                writer.align_to(1);
                for n in list {
                    writer.write_u8(*n);
                }
            }
            Value::I32List(list) => {
                writer.write_u8(VALUE_INT32LIST);
                writer.write_size(list.len());
                writer.align_to(4);
                for n in list {
                    writer.write_i32(*n);
                }
            }
            Value::I64List(list) => {
                writer.write_u8(VALUE_INT64LIST);
                writer.write_size(list.len());
                writer.align_to(8);
                for n in list {
                    writer.write_i64(*n);
                }
            }
            Value::F64List(list) => {
                writer.write_u8(VALUE_FLOAT64LIST);
                writer.write_size(list.len());
                writer.align_to(8);
                for n in list {
                    writer.write_f64(*n);
                }
            }
            Value::List(list) => {
                writer.write_u8(VALUE_LIST);
                writer.write_size(list.len());
                list.iter().for_each(|v| {
                    Self::write_value(writer, v);
                });
            }
            Value::Map(map) => {
                writer.write_u8(VALUE_MAP);
                writer.write_size(map.len());
                map.iter().for_each(|(k, v)| {
                    Self::write_string(writer, k);
                    Self::write_value(writer, v);
                });
            }
        }
    }
}

impl MethodCodec for StandardMethodCodec {
    fn encode_method_call(&self, v: &MethodCall) -> Vec<u8> {
        let mut writer = Writer::new(Vec::new());
        // Can we avoid this clone?
        StandardMethodCodec::write_value(&mut writer, &Value::String(v.method.to_owned()));
        StandardMethodCodec::write_value(&mut writer, &v.args);
        writer.0
    }

    fn decode_method_call(&self, buf: &[u8]) -> Option<MethodCall> {
        let mut reader = Reader::new(buf);
        let method: Value = StandardMethodCodec::read_value(&mut reader).unwrap();
        let args: Value = StandardMethodCodec::read_value(&mut reader).unwrap();

        if let Value::String(method) = method {
            return Some(MethodCall { method, args });
        }
        error!("Invalid method call");
        None
    }

    fn encode_success_envelope(&self, result: &Value) -> Vec<u8> {
        let mut writer = Writer::new(Vec::new());
        writer.write_u8(0);
        StandardMethodCodec::write_value(&mut writer, result);
        writer.0
    }

    fn encode_error_envelope(&self, code: &str, message: &str, v: &Value) -> Vec<u8> {
        let mut writer = Writer::new(Vec::new());
        writer.write_u8(1);
        StandardMethodCodec::write_value(&mut writer, &Value::String(code.to_owned()));
        StandardMethodCodec::write_value(&mut writer, &Value::String(message.to_owned()));
        StandardMethodCodec::write_value(&mut writer, v);
        writer.0
    }

    fn decode_envelope(&self, buf: &[u8]) -> Option<MethodCallResult> {
        let mut reader = Reader::new(buf);
        let n = reader.read_u8();
        if n == 0 {
            let ret = StandardMethodCodec::read_value(&mut reader).unwrap();
            Some(MethodCallResult::Ok(ret))
        } else if n == 1 {
            let code = StandardMethodCodec::read_value(&mut reader).unwrap();
            let message = StandardMethodCodec::read_value(&mut reader).unwrap();
            let details = StandardMethodCodec::read_value(&mut reader).unwrap();
            Some(MethodCallResult::Err {
                code: match code {
                    Value::String(s) => s,
                    _ => "".into(),
                },
                message: match message {
                    Value::String(s) => s,
                    _ => "".into(),
                },
                details,
            })
        } else {
            None
        }
    }
}

impl MessageCodec for StandardMethodCodec {
    fn encode_message(&self, v: &Value) -> Vec<u8> {
        let mut writer = Writer::new(Vec::new());
        StandardMethodCodec::write_value(&mut writer, v);
        writer.0
    }

    fn decode_message(&self, buf: &[u8]) -> Option<Value> {
        let mut reader = Reader::new(buf);
        StandardMethodCodec::read_value(&mut reader).ok()
    }
}

struct Reader<'a> {
    buf: &'a [u8],
    pos: usize,
}

impl<'a> Reader<'a> {
    fn new(buf: &'a [u8]) -> Self {
        Reader { buf, pos: 0 }
    }
    fn read_u8(&mut self) -> u8 {
        let n = self.buf[self.pos];
        self.pos += 1;
        n
    }
    fn read_u16(&mut self) -> u16 {
        self.pos += 2;
        let s = &self.buf[self.pos - 2..self.pos];
        u16::from_ne_bytes(clone_into_array(s))
    }
    fn read_u32(&mut self) -> u32 {
        self.pos += 4;
        let s = &self.buf[self.pos - 4..self.pos];
        u32::from_ne_bytes(clone_into_array(s))
    }
    fn read_i32(&mut self) -> i32 {
        self.pos += 4;
        let s = &self.buf[self.pos - 4..self.pos];
        i32::from_ne_bytes(clone_into_array(s))
    }
    fn read_u64(&mut self) -> u64 {
        self.pos += 8;
        let s = &self.buf[self.pos - 8..self.pos];
        u64::from_ne_bytes(clone_into_array(s))
    }
    fn read_i64(&mut self) -> i64 {
        self.pos += 8;
        let s = &self.buf[self.pos - 8..self.pos];
        i64::from_ne_bytes(clone_into_array(s))
    }
    fn read_f64(&mut self) -> f64 {
        let n = self.read_u64();
        f64::from_bits(n)
    }
    fn read_size(&mut self) -> usize {
        let n = self.read_u8();
        match n {
            254 => self.read_u16() as usize,
            255 => self.read_u32() as usize,
            _ => n as usize,
        }
    }
    fn read_string(&mut self, len: usize) -> String {
        unsafe {
            if len == 0 {
                String::from("")
            } else {
                let v = slice::from_raw_parts(&self.buf[self.pos], len);
                self.pos += len;
                String::from_utf8_lossy(v).to_owned().to_string()
            }
        }
    }
    fn read_u8_list(&mut self, len: usize) -> Vec<u8> {
        let mut v = Vec::with_capacity(len);
        for _ in 0..len {
            v.push(self.read_u8());
        }
        v
    }
    fn read_i32_list(&mut self, len: usize) -> Vec<i32> {
        let mut v = Vec::with_capacity(len);
        self.align_to(4);
        for _ in 0..len {
            v.push(self.read_i32());
        }
        v
    }
    fn read_i64_list(&mut self, len: usize) -> Vec<i64> {
        let mut v = Vec::with_capacity(len);
        self.align_to(8);
        for _ in 0..len {
            v.push(self.read_i64());
        }
        v
    }
    fn read_f64_list(&mut self, len: usize) -> Vec<f64> {
        let mut v = Vec::with_capacity(len);
        self.align_to(8);
        for _ in 0..len {
            let n = self.read_u64();
            v.push(f64::from_bits(n));
        }
        v
    }
    fn ended(&self) -> bool {
        self.pos >= self.buf.len()
    }
    fn align_to(&mut self, align: usize) {
        let m = self.pos % align;
        if m > 0 {
            self.pos += align - m;
        }
    }
}

struct Writer(Vec<u8>);

impl Writer {
    fn new(v: Vec<u8>) -> Self {
        Writer(v)
    }
    fn write_u8(&mut self, n: u8) {
        self.0.push(n);
    }
    fn write_u16(&mut self, n: u16) {
        self.0.extend_from_slice(&n.to_ne_bytes());
    }
    fn write_u32(&mut self, n: u32) {
        self.0.extend_from_slice(&n.to_ne_bytes());
    }
    fn write_i32(&mut self, n: i32) {
        self.0.extend_from_slice(&n.to_ne_bytes());
    }
    fn write_u64(&mut self, n: u64) {
        self.0.extend_from_slice(&n.to_ne_bytes());
    }
    fn write_i64(&mut self, n: i64) {
        self.0.extend_from_slice(&n.to_ne_bytes());
    }
    fn write_f64(&mut self, n: f64) {
        self.write_u64(n.to_bits());
    }
    fn write_size(&mut self, n: usize) {
        if n < 254 {
            self.write_u8(n as u8);
        } else if n <= u16::max_value() as usize {
            self.write_u8(254);
            self.write_u16(n as u16);
        } else if n < u32::max_value() as usize {
            self.write_u8(255);
            self.write_u32(n as u32);
        } else {
            // flutter only support 32 bit value
            panic!("Not implemented");
        }
    }
    fn write_string(&mut self, s: &str) {
        self.0.extend_from_slice(s.as_bytes());
    }
    fn align_to(&mut self, align: usize) {
        let m = self.0.len() % align;
        if m == 0 {
            return;
        }
        let m = align - m;
        for _ in 0..m {
            self.write_u8(0);
        }
    }
}

fn clone_into_array<A, T>(slice: &[T]) -> A
where
    A: Sized + Default + AsMut<[T]>,
    T: Clone,
{
    let mut a = Default::default();
    <A as AsMut<[T]>>::as_mut(&mut a).clone_from_slice(slice);
    a
}<|MERGE_RESOLUTION|>--- conflicted
+++ resolved
@@ -1,14 +1,9 @@
-<<<<<<< HEAD
 use std::convert::AsMut;
-=======
+use std::{collections::HashMap, slice};
+
+use log::error;
+
 use super::{MessageCodec, MethodCall, MethodCallResult, MethodCodec, Value};
-
->>>>>>> d775278d
-use std::{collections::HashMap, slice};
-
-use log::error;
-
-use super::{MethodCall, MethodCallResult, MethodCodec, Value};
 
 const VALUE_NULL: u8 = 0;
 const VALUE_TRUE: u8 = 1;
