--- conflicted
+++ resolved
@@ -7,12 +7,7 @@
 
 use log::{debug, info};
 
-<<<<<<< HEAD
-const SCROLL_SPEED: f64 = 20.0;
-=======
-const DP_PER_INCH: f64 = 160.0;
 const SCROLL_SPEED: f64 = 50.0; // seems to be about 2.5 lines of text
->>>>>>> f1c3ffaf
 #[cfg(not(target_os = "macos"))]
 const BY_WORD_MODIFIER_KEY: glfw::Modifiers = glfw::Modifiers::Control;
 #[cfg(target_os = "macos")]
